--- conflicted
+++ resolved
@@ -10,6 +10,7 @@
 const vsr = @import("vsr.zig");
 const IO = @import("io.zig").IO;
 
+// TODO Document --memory
 const usage = fmt.comptimePrint(
     \\Usage:
     \\
@@ -78,27 +79,12 @@
 
 /// Parse the command line arguments passed to the `tigerbeetle` binary.
 /// Exits the program with a non-zero exit code if an error is found.
-<<<<<<< HEAD
-pub fn parse_args(allocator: std.mem.Allocator) Command {
+pub fn parse_args(allocator: std.mem.Allocator) !Command {
     var path: ?[:0]const u8 = null;
     var cluster: ?[]const u8 = null;
     var replica: ?[]const u8 = null;
     var addresses: ?[]const u8 = null;
     var memory: ?[]const u8 = null;
-
-    var args = std.process.args();
-
-    // Skip argv[0] which is the name of this executable.
-    _ = args.nextPosix();
-
-    const raw_command = args.nextPosix() orelse
-        fatal("no command provided, expected 'start' or 'format'", .{});
-=======
-pub fn parse_args(allocator: std.mem.Allocator) !Command {
-    var maybe_cluster: ?[]const u8 = null;
-    var maybe_replica: ?[]const u8 = null;
-    var maybe_addresses: ?[]const u8 = null;
-    var maybe_directory: ?[:0]const u8 = null;
 
     var args = try std.process.argsWithAllocator(allocator);
     defer args.deinit();
@@ -116,10 +102,9 @@
     assert(did_skip);
 
     const raw_command = try (args.next(allocator) orelse
-        fatal("no command provided, expected 'start' or 'init'", .{}));
+        fatal("no command provided, expected 'start' or 'format'", .{}));
     defer allocator.free(raw_command);
 
->>>>>>> 977e3e5f
     if (mem.eql(u8, raw_command, "-h") or mem.eql(u8, raw_command, "--help")) {
         std.io.getStdOut().writeAll(usage) catch os.exit(1);
         os.exit(0);
@@ -142,63 +127,33 @@
         } else if (mem.eql(u8, arg, "-h") or mem.eql(u8, arg, "--help")) {
             std.io.getStdOut().writeAll(usage) catch os.exit(1);
             os.exit(0);
-<<<<<<< HEAD
         } else if (mem.startsWith(u8, arg, "-")) {
             fatal("unexpected argument: '{s}'", .{arg});
         } else if (path == null) {
             path = arg;
-=======
-        } else if (mem.startsWith(u8, arg, "--")) {
-            fatal("unexpected argument: '{s}'", .{arg});
->>>>>>> 977e3e5f
         } else {
             fatal("unexpected argument: '{s}' (must start with '--')", .{arg});
         }
     }
 
-<<<<<<< HEAD
     switch (command) {
         .format => {
             if (addresses != null) fatal("--addresses: supported only by 'start' command", .{});
             if (memory != null) fatal("--memory: supported only by 'start' command", .{});
 
-            return .{
+            return Command{
                 .format = .{
                     .cluster = parse_cluster(cluster orelse fatal("required: --cluster", .{})),
                     .replica = parse_replica(replica orelse fatal("required: --replica", .{})),
                     .path = path orelse fatal("required: <path>", .{}),
-=======
-    const raw_cluster = maybe_cluster orelse fatal("required argument: --cluster", .{});
-    const raw_replica = maybe_replica orelse fatal("required argument: --replica", .{});
-
-    const cluster = parse_cluster(raw_cluster);
-    const replica = parse_replica(raw_replica);
-
-    const dir_path = maybe_directory orelse config.directory;
-    const dir_fd = IO.open_dir(dir_path) catch |err|
-        fatal("failed to open directory '{s}': {}", .{ dir_path, err });
-
-    switch (command) {
-        .init => {
-            if (maybe_addresses != null) {
-                fatal("--addresses: supported only by 'start' command", .{});
-            }
-
-            return Command{
-                .init = .{
-                    .cluster = cluster,
-                    .replica = replica,
-                    .dir_fd = dir_fd,
->>>>>>> 977e3e5f
                 },
             };
         },
         .start => {
-<<<<<<< HEAD
             if (cluster != null) fatal("--cluster: supported only by 'format' command", .{});
             if (replica != null) fatal("--replica: supported only by 'format' command", .{});
 
-            return .{
+            return Command{
                 .start = .{
                     .addresses = parse_addresses(
                         allocator,
@@ -206,22 +161,6 @@
                     ),
                     .memory = if (memory) |m| parse_size(m) else config.memory_size_max_default,
                     .path = path orelse fatal("required: <path>", .{}),
-=======
-            const raw_addresses = maybe_addresses orelse
-                fatal("required argument: --addresses", .{});
-            const addresses = parse_addresses(allocator, raw_addresses);
-
-            if (replica >= addresses.len) {
-                fatal("--replica: value greater than length of --addresses array", .{});
-            }
-
-            return Command{
-                .start = .{
-                    .cluster = cluster,
-                    .replica = replica,
-                    .addresses = addresses,
-                    .dir_fd = dir_fd,
->>>>>>> 977e3e5f
                 },
             };
         },
@@ -271,7 +210,7 @@
         error.PortOverflow => fatal("--addresses: port exceeds 65535", .{}),
         error.PortInvalid => fatal("--addresses: invalid port", .{}),
         error.AddressInvalid => fatal("--addresses: invalid IPv4 address", .{}),
-        error.OutOfMemory => fatal("--addresses: out of memory", .{}),
+        error.OutOfMemory => fatal("out of memory", .{}),
     };
 }
 

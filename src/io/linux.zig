--- conflicted
+++ resolved
@@ -782,11 +782,8 @@
         self.enqueue(completion);
     }
 
-<<<<<<< HEAD
-=======
     pub const OpenatError = os.OpenError || os.UnexpectedError;
 
->>>>>>> b17a2f25
     pub fn openat(
         self: *IO,
         comptime Context: type,
@@ -794,20 +791,6 @@
         comptime callback: fn (
             context: Context,
             completion: *Completion,
-<<<<<<< HEAD
-            result: ConnectError!void,
-        ) void,
-        completion: *Completion,
-        socket: os.socket_t,
-        address: std.net.Address,
-    ) void {
-        _ = address;
-        _ = socket;
-        _ = completion;
-        _ = callback;
-        _ = context;
-        _ = self;
-=======
             result: OpenatError!os.fd_t,
         ) void,
         completion: *Completion,
@@ -838,7 +821,6 @@
             },
         };
         self.enqueue(completion);
->>>>>>> b17a2f25
     }
 
     pub const ReadError = error{
@@ -1086,7 +1068,7 @@
     /// Creates a socket that can be used for async operations with the IO instance.
     pub fn open_socket(self: *IO, family: u32, sock_type: u32, protocol: u32) !os.socket_t {
         _ = self;
-        return os.socket(family, sock_type | os.SOCK.CLOEXEC, protocol);
+        return os.socket(family, sock_type, protocol);
     }
 
     /// Opens a directory with read only access.
